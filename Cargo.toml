--- conflicted
+++ resolved
@@ -39,12 +39,8 @@
 serde_json = "1.0.94"
 serde_with = { version = "2.3.1", features = ["base64"] }
 sha2 = "0.10.6"
-<<<<<<< HEAD
 sqlx = { git = "https://github.com/launchbadge/sqlx", features = ["runtime-tokio-rustls", "sqlite", "chrono", "uuid"] }
 sqlx-core = { git = "https://github.com/launchbadge/sqlx", features = ["offline"] }
-=======
-sqlx = { version = "0.6.2", features = ["runtime-tokio-rustls", "sqlite", "chrono", "uuid", "offline"] }
->>>>>>> 1ad57e31
 tempfile = "3.4.0"
 thiserror = "1.0.39"
 tokio = { version = "1.26.0", features = ["full"] }
