[package]
name = "yellhole"
version = "0.1.0"
edition = "2021"
description = "A simple tumblelog."
license = "AGPL-3.0-or-later"
include = [
    "!**/fixtures/**/*",
    ".sqlx/**/*",
    "LICENSE",
    "README.md",
    "assets/*",
    "build.rs",
    "migrations/*",
    "src/**/*",
    "templates/*",
]

[dependencies]
anyhow = "1.0.69"
askama = "0.12.0"
atom_syndication = { version = "0.12.0", default-features = false }
axum = { version = "0.6.10", features = ["http2", "multipart"] }
axum-extra = { version = "0.7.0", features = ["cookie"] }
chrono = { version = "0.4.23", default-features = false, features = ["std", "serde"] }
clap = { version = "4.1.8", features = ["derive", "env"] }
elegant-departure = { version = "0.2.1", features = ["tokio"] }
futures = "0.3.26"
hex = "0.4.3"
include_dir = "0.7.3"
mime = "0.3.16"
mime_guess = "2.0.4"
minify-html-onepass = "0.10.8"
p256 = "0.13.0"
pulldown-cmark = { version = "0.9.2", default-features = false, features = ["simd"] }
rand = { version = "0.8.5", features = ["min_const_gen"] }
reqwest = { version = "0.11.14", features = ["stream", "rustls-tls"], default-features = false }
serde = { version = "1.0.154", features = ["derive"] }
serde_json = "1.0.94"
serde_with = { version = "2.3.1", features = ["base64"] }
sha2 = "0.10.6"
<<<<<<< HEAD
sqlx = { git = "https://github.com/launchbadge/sqlx", features = ["runtime-tokio-rustls", "sqlite", "chrono", "uuid"] }
sqlx-core = { git = "https://github.com/launchbadge/sqlx", features = ["offline"] }
subtle = "2.4.1"
=======
sqlx = { version = "0.6.2", features = ["runtime-tokio-rustls", "sqlite", "chrono", "uuid", "offline"] }
# subtle = "2.4.1"
>>>>>>> 58b3ccf4
tempfile = "3.4.0"
thiserror = "1.0.39"
tokio = { version = "1.26.0", features = ["full"] }
tokio-util = "0.7.7"
tower = "0.4.13"
tower-http = { version = "0.4.0", features = [
    "add-extension",
    "catch-panic",
    "fs",
    "limit",
    "request-id",
    "sensitive-headers",
    "set-header",
    "trace",
    "util",
] }
tracing = "0.1.37"
tracing-subscriber = { version = "0.3.16", features = ["env-filter"] }
url = { version = "2.3.1", features = ["serde"] }
uuid = { version = "1.3.0", features = ["serde", "std", "v4"] }
webpki-roots = "0.22.6"

[dev-dependencies]
reqwest = { version = "0.11.14", features = ["json", "cookies", "multipart"], default-features = false }

[workspace]
members = ["xtask"]

[build-dependencies]
vergen = { version = "7.5.1", default-features = false, features = ["build"] }<|MERGE_RESOLUTION|>--- conflicted
+++ resolved
@@ -39,14 +39,8 @@
 serde_json = "1.0.94"
 serde_with = { version = "2.3.1", features = ["base64"] }
 sha2 = "0.10.6"
-<<<<<<< HEAD
 sqlx = { git = "https://github.com/launchbadge/sqlx", features = ["runtime-tokio-rustls", "sqlite", "chrono", "uuid"] }
 sqlx-core = { git = "https://github.com/launchbadge/sqlx", features = ["offline"] }
-subtle = "2.4.1"
-=======
-sqlx = { version = "0.6.2", features = ["runtime-tokio-rustls", "sqlite", "chrono", "uuid", "offline"] }
-# subtle = "2.4.1"
->>>>>>> 58b3ccf4
 tempfile = "3.4.0"
 thiserror = "1.0.39"
 tokio = { version = "1.26.0", features = ["full"] }
